--- conflicted
+++ resolved
@@ -1,10 +1,6 @@
 # Compatibility Tools
 
-<<<<<<< HEAD
 Some packages require a little extra help to work nicely with `PythonCall.jl`.
-=======
-Some packages require a little extra help to work nicely from `PythonCall.jl`.
->>>>>>> ff10f4a0
 
 Some of these are "fixes" that are silently applied for you, and some are just extra functions to bridge a gap. We aim to keep these as minimal as possible.
 
